// Copyright 2015 The go-ethereum Authors
// This file is part of the go-ethereum library.
//
// The go-ethereum library is free software: you can redistribute it and/or modify
// it under the terms of the GNU Lesser General Public License as published by
// the Free Software Foundation, either version 3 of the License, or
// (at your option) any later version.
//
// The go-ethereum library is distributed in the hope that it will be useful,
// but WITHOUT ANY WARRANTY; without even the implied warranty of
// MERCHANTABILITY or FITNESS FOR A PARTICULAR PURPOSE. See the
// GNU Lesser General Public License for more details.
//
// You should have received a copy of the GNU Lesser General Public License
// along with the go-ethereum library. If not, see <http://www.gnu.org/licenses/>.

package miner

import (
	"context"
	"errors"
	"fmt"
	"math/big"
	"sync"
	"sync/atomic"
	"time"

	"github.com/ethereum/go-ethereum/common"
	"github.com/ethereum/go-ethereum/consensus"
	"github.com/ethereum/go-ethereum/consensus/misc/eip1559"
	"github.com/ethereum/go-ethereum/core"
	"github.com/ethereum/go-ethereum/core/state"
	"github.com/ethereum/go-ethereum/core/txpool"
	"github.com/ethereum/go-ethereum/core/types"
	"github.com/ethereum/go-ethereum/eth/tracers"
	"github.com/ethereum/go-ethereum/event"
	"github.com/ethereum/go-ethereum/log"
	"github.com/ethereum/go-ethereum/params"
	"github.com/ethereum/go-ethereum/trie"
)

const (
	// resultQueueSize is the size of channel listening to sealing result.
	resultQueueSize = 10

	// txChanSize is the size of channel listening to NewTxsEvent.
	// The number is referenced from the size of tx pool.
	txChanSize = 4096

	// chainHeadChanSize is the size of channel listening to ChainHeadEvent.
	chainHeadChanSize = 10

	// resubmitAdjustChanSize is the size of resubmitting interval adjustment channel.
	resubmitAdjustChanSize = 10

	// minRecommitInterval is the minimal time interval to recreate the sealing block with
	// any newly arrived transactions.
	minRecommitInterval = 100 * time.Millisecond

	// maxRecommitInterval is the maximum time interval to recreate the sealing block with
	// any newly arrived transactions.
	maxRecommitInterval = 15 * time.Second

	// intervalAdjustRatio is the impact a single interval adjustment has on sealing work
	// resubmitting interval.
	intervalAdjustRatio = 0.1

	// intervalAdjustBias is applied during the new resubmit interval calculation in favor of
	// increasing upper limit or decreasing lower limit so that the limit can be reachable.
	intervalAdjustBias = 200 * 1000.0 * 1000.0

	// staleThreshold is the maximum depth of the acceptable stale block.
	staleThreshold = 7
)

var (
	errBlockInterruptedByNewHead  = errors.New("new head arrived while building block")
	errBlockInterruptedByRecommit = errors.New("recommit interrupt while building block")
	errBlockInterruptedByTimeout  = errors.New("timeout while building block")
)

// environment is the worker's current environment and holds all
// information of the sealing block generation.
type environment struct {
	signer   types.Signer
	state    *state.StateDB // apply state changes here
	tcount   int            // tx count in cycle
	gasPool  *core.GasPool  // available gas used to pack transactions
	coinbase common.Address

	header   *types.Header
	txs      []*types.Transaction
	receipts []*types.Receipt
}

// copy creates a deep copy of environment.
func (env *environment) copy() *environment {
	cpy := &environment{
		signer:   env.signer,
		state:    env.state.Copy(),
		tcount:   env.tcount,
		coinbase: env.coinbase,
		header:   types.CopyHeader(env.header),
		receipts: copyReceipts(env.receipts),
	}
	if env.gasPool != nil {
		gasPool := *env.gasPool
		cpy.gasPool = &gasPool
	}
	cpy.txs = make([]*types.Transaction, len(env.txs))
	copy(cpy.txs, env.txs)
	return cpy
}

// discard terminates the background prefetcher go-routine. It should
// always be called for all created environment instances otherwise
// the go-routine leak can happen.
func (env *environment) discard() {
	if env.state == nil {
		return
	}
	env.state.StopPrefetcher()
}

// task contains all information for consensus engine sealing and result submitting.
type task struct {
	receipts  []*types.Receipt
	state     *state.StateDB
	block     *types.Block
	createdAt time.Time
}

const (
	commitInterruptNone int32 = iota
	commitInterruptNewHead
	commitInterruptResubmit
	commitInterruptTimeout
)

// newWorkReq represents a request for new sealing work submitting with relative interrupt notifier.
type newWorkReq struct {
	interrupt *atomic.Int32
	timestamp int64
}

// newPayloadResult represents a result struct corresponds to payload generation.
type newPayloadResult struct {
	err   error
	block *types.Block
	fees  *big.Int
}

// getWorkReq represents a request for getting a new sealing work with provided parameters.
type getWorkReq struct {
	params *generateParams
	result chan *newPayloadResult // non-blocking channel
}

// intervalAdjust represents a resubmitting interval adjustment.
type intervalAdjust struct {
	ratio float64
	inc   bool
}

// worker is the main object which takes care of submitting new work to consensus engine
// and gathering the sealing result.
type worker struct {
	config      *Config
	chainConfig *params.ChainConfig
	engine      consensus.Engine
	eth         Backend
	chain       *core.BlockChain

	// Feeds
	pendingLogsFeed event.Feed

	// Subscriptions
	mux          *event.TypeMux
	txsCh        chan core.NewTxsEvent
	txsSub       event.Subscription
	chainHeadCh  chan core.ChainHeadEvent
	chainHeadSub event.Subscription

	// Channels
	newWorkCh          chan *newWorkReq
	getWorkCh          chan *getWorkReq
	taskCh             chan *task
	resultCh           chan *types.Block
	startCh            chan struct{}
	exitCh             chan struct{}
	resubmitIntervalCh chan time.Duration
	resubmitAdjustCh   chan *intervalAdjust

	wg sync.WaitGroup

	current *environment // An environment for current running cycle.

	mu       sync.RWMutex // The lock used to protect the coinbase and extra fields
	coinbase common.Address
	extra    []byte

	pendingMu    sync.RWMutex
	pendingTasks map[common.Hash]*task

	snapshotMu       sync.RWMutex // The lock used to protect the snapshots below
	snapshotBlock    *types.Block
	snapshotReceipts types.Receipts
	snapshotState    *state.StateDB

	// atomic status counters
	running atomic.Bool  // The indicator whether the consensus engine is running or not.
	newTxs  atomic.Int32 // New arrival transaction count since last sealing work submitting.
	syncing atomic.Bool  // The indicator whether the node is still syncing.

	// newpayloadTimeout is the maximum timeout allowance for creating payload.
	// The default value is 2 seconds but node operator can set it to arbitrary
	// large value. A large timeout allowance may cause Geth to fail creating
	// a non-empty payload within the specified time and eventually miss the slot
	// in case there are some computation expensive transactions in txpool.
	newpayloadTimeout time.Duration

	// recommit is the time interval to re-create sealing work or to re-build
	// payload in proof-of-stake stage.
	recommit time.Duration

	// External functions
	isLocalBlock func(header *types.Header) bool // Function used to determine whether the specified block is mined by local miner.

	// Test hooks
	newTaskHook  func(*task)                        // Method to call upon receiving a new sealing task.
	skipSealHook func(*task) bool                   // Method to decide whether skipping the sealing.
	fullTaskHook func()                             // Method to call before pushing the full sealing task.
	resubmitHook func(time.Duration, time.Duration) // Method to call upon updating resubmitting interval.
}

func newWorker(config *Config, chainConfig *params.ChainConfig, engine consensus.Engine, eth Backend, mux *event.TypeMux, isLocalBlock func(header *types.Header) bool, init bool) *worker {
	worker := &worker{
		config:             config,
		chainConfig:        chainConfig,
		engine:             engine,
		eth:                eth,
		chain:              eth.BlockChain(),
		mux:                mux,
		isLocalBlock:       isLocalBlock,
		coinbase:           config.Etherbase,
		extra:              config.ExtraData,
		pendingTasks:       make(map[common.Hash]*task),
		txsCh:              make(chan core.NewTxsEvent, txChanSize),
		chainHeadCh:        make(chan core.ChainHeadEvent, chainHeadChanSize),
		newWorkCh:          make(chan *newWorkReq),
		getWorkCh:          make(chan *getWorkReq),
		taskCh:             make(chan *task),
		resultCh:           make(chan *types.Block, resultQueueSize),
		startCh:            make(chan struct{}, 1),
		exitCh:             make(chan struct{}),
		resubmitIntervalCh: make(chan time.Duration),
		resubmitAdjustCh:   make(chan *intervalAdjust, resubmitAdjustChanSize),
	}
	// Subscribe NewTxsEvent for tx pool
	worker.txsSub = eth.TxPool().SubscribeNewTxsEvent(worker.txsCh)
	// Subscribe events for blockchain
	worker.chainHeadSub = eth.BlockChain().SubscribeChainHeadEvent(worker.chainHeadCh)

	// Sanitize recommit interval if the user-specified one is too short.
	recommit := worker.config.Recommit
	if recommit < minRecommitInterval {
		log.Warn("Sanitizing miner recommit interval", "provided", recommit, "updated", minRecommitInterval)
		recommit = minRecommitInterval
	}
	worker.recommit = recommit

	// Sanitize the timeout config for creating payload.
	newpayloadTimeout := worker.config.NewPayloadTimeout
	if newpayloadTimeout == 0 {
		log.Warn("Sanitizing new payload timeout to default", "provided", newpayloadTimeout, "updated", DefaultConfig.NewPayloadTimeout)
		newpayloadTimeout = DefaultConfig.NewPayloadTimeout
	}
	if newpayloadTimeout < time.Millisecond*100 {
		log.Warn("Low payload timeout may cause high amount of non-full blocks", "provided", newpayloadTimeout, "default", DefaultConfig.NewPayloadTimeout)
	}
	worker.newpayloadTimeout = newpayloadTimeout

	worker.wg.Add(4)
	go worker.mainLoop()
	go worker.newWorkLoop(recommit)
	go worker.resultLoop()
	go worker.taskLoop()

	// Submit first work to initialize pending state.
	if init {
		worker.startCh <- struct{}{}
	}
	return worker
}

// setEtherbase sets the etherbase used to initialize the block coinbase field.
func (w *worker) setEtherbase(addr common.Address) {
	w.mu.Lock()
	defer w.mu.Unlock()
	w.coinbase = addr
}

// etherbase retrieves the configured etherbase address.
func (w *worker) etherbase() common.Address {
	w.mu.RLock()
	defer w.mu.RUnlock()
	return w.coinbase
}

func (w *worker) setGasCeil(ceil uint64) {
	w.mu.Lock()
	defer w.mu.Unlock()
	w.config.GasCeil = ceil
}

// setExtra sets the content used to initialize the block extra field.
func (w *worker) setExtra(extra []byte) {
	w.mu.Lock()
	defer w.mu.Unlock()
	w.extra = extra
}

// setRecommitInterval updates the interval for miner sealing work recommitting.
func (w *worker) setRecommitInterval(interval time.Duration) {
	select {
	case w.resubmitIntervalCh <- interval:
	case <-w.exitCh:
	}
}

// pending returns the pending state and corresponding block. The returned
// values can be nil in case the pending block is not initialized.
func (w *worker) pending() (*types.Block, *state.StateDB) {
<<<<<<< HEAD
	if w.chainConfig.Optimism != nil && !w.config.RollupComputePendingBlock {
		return nil, nil // when not computing the pending block, there is never a pending state
	}
	// return a snapshot to avoid contention on currentMu mutex
=======
>>>>>>> bed84606
	w.snapshotMu.RLock()
	defer w.snapshotMu.RUnlock()
	if w.snapshotState == nil {
		return nil, nil
	}
	return w.snapshotBlock, w.snapshotState.Copy()
}

// pendingBlock returns pending block. The returned block can be nil in case the
// pending block is not initialized.
func (w *worker) pendingBlock() *types.Block {
<<<<<<< HEAD
	if w.chainConfig.Optimism != nil && !w.config.RollupComputePendingBlock {
		// For compatibility when not computing a pending block, we serve the latest block as "pending"
		headHeader := w.eth.BlockChain().CurrentHeader()
		headBlock := w.eth.BlockChain().GetBlock(headHeader.Hash(), headHeader.Number.Uint64())
		return headBlock
	}
	// return a snapshot to avoid contention on currentMu mutex
=======
>>>>>>> bed84606
	w.snapshotMu.RLock()
	defer w.snapshotMu.RUnlock()
	return w.snapshotBlock
}

// pendingBlockAndReceipts returns pending block and corresponding receipts.
// The returned values can be nil in case the pending block is not initialized.
func (w *worker) pendingBlockAndReceipts() (*types.Block, types.Receipts) {
<<<<<<< HEAD
	if w.chainConfig.Optimism != nil && !w.config.RollupComputePendingBlock {
		return nil, nil // when not computing the pending block, there are no pending receipts, and thus no pending logs
	}
	// return a snapshot to avoid contention on currentMu mutex
=======
>>>>>>> bed84606
	w.snapshotMu.RLock()
	defer w.snapshotMu.RUnlock()
	return w.snapshotBlock, w.snapshotReceipts
}

// start sets the running status as 1 and triggers new work submitting.
func (w *worker) start() {
	w.running.Store(true)
	w.startCh <- struct{}{}
}

// stop sets the running status as 0.
func (w *worker) stop() {
	w.running.Store(false)
}

// isRunning returns an indicator whether worker is running or not.
func (w *worker) isRunning() bool {
	return w.running.Load()
}

// close terminates all background threads maintained by the worker.
// Note the worker does not support being closed multiple times.
func (w *worker) close() {
	w.running.Store(false)
	close(w.exitCh)
	w.wg.Wait()
}

// recalcRecommit recalculates the resubmitting interval upon feedback.
func recalcRecommit(minRecommit, prev time.Duration, target float64, inc bool) time.Duration {
	var (
		prevF = float64(prev.Nanoseconds())
		next  float64
	)
	if inc {
		next = prevF*(1-intervalAdjustRatio) + intervalAdjustRatio*(target+intervalAdjustBias)
		max := float64(maxRecommitInterval.Nanoseconds())
		if next > max {
			next = max
		}
	} else {
		next = prevF*(1-intervalAdjustRatio) + intervalAdjustRatio*(target-intervalAdjustBias)
		min := float64(minRecommit.Nanoseconds())
		if next < min {
			next = min
		}
	}
	return time.Duration(int64(next))
}

// newWorkLoop is a standalone goroutine to submit new sealing work upon received events.
func (w *worker) newWorkLoop(recommit time.Duration) {
	defer w.wg.Done()
	if w.chainConfig.Optimism != nil && !w.config.RollupComputePendingBlock {
		for { // do not update the pending-block, instead drain work without doing it, to keep producers from blocking.
			select {
			case <-w.startCh:
			case <-w.chainHeadCh:
			case <-w.resubmitIntervalCh:
			case <-w.resubmitAdjustCh:
			case <-w.exitCh:
				return
			}
		}
	}

	var (
		interrupt   *atomic.Int32
		minRecommit = recommit // minimal resubmit interval specified by user.
		timestamp   int64      // timestamp for each round of sealing.
	)

	timer := time.NewTimer(0)
	defer timer.Stop()
	<-timer.C // discard the initial tick

	// commit aborts in-flight transaction execution with given signal and resubmits a new one.
	commit := func(s int32) {
		if interrupt != nil {
			interrupt.Store(s)
		}
		interrupt = new(atomic.Int32)
		select {
		case w.newWorkCh <- &newWorkReq{interrupt: interrupt, timestamp: timestamp}:
		case <-w.exitCh:
			return
		}
		timer.Reset(recommit)
		w.newTxs.Store(0)
	}
	// clearPending cleans the stale pending tasks.
	clearPending := func(number uint64) {
		w.pendingMu.Lock()
		for h, t := range w.pendingTasks {
			if t.block.NumberU64()+staleThreshold <= number {
				delete(w.pendingTasks, h)
			}
		}
		w.pendingMu.Unlock()
	}

	for {
		select {
		case <-w.startCh:
			clearPending(w.chain.CurrentBlock().Number.Uint64())
			timestamp = time.Now().Unix()
			commit(commitInterruptNewHead)

		case head := <-w.chainHeadCh:
			clearPending(head.Block.NumberU64())
			timestamp = time.Now().Unix()
			commit(commitInterruptNewHead)

		case <-timer.C:
			// If sealing is running resubmit a new work cycle periodically to pull in
			// higher priced transactions. Disable this overhead for pending blocks.
			if w.isRunning() && (w.chainConfig.Clique == nil || w.chainConfig.Clique.Period > 0) {
				// Short circuit if no new transaction arrives.
				if w.newTxs.Load() == 0 {
					timer.Reset(recommit)
					continue
				}
				commit(commitInterruptResubmit)
			}

		case interval := <-w.resubmitIntervalCh:
			// Adjust resubmit interval explicitly by user.
			if interval < minRecommitInterval {
				log.Warn("Sanitizing miner recommit interval", "provided", interval, "updated", minRecommitInterval)
				interval = minRecommitInterval
			}
			log.Info("Miner recommit interval update", "from", minRecommit, "to", interval)
			minRecommit, recommit = interval, interval

			if w.resubmitHook != nil {
				w.resubmitHook(minRecommit, recommit)
			}

		case adjust := <-w.resubmitAdjustCh:
			// Adjust resubmit interval by feedback.
			if adjust.inc {
				before := recommit
				target := float64(recommit.Nanoseconds()) / adjust.ratio
				recommit = recalcRecommit(minRecommit, recommit, target, true)
				log.Trace("Increase miner recommit interval", "from", before, "to", recommit)
			} else {
				before := recommit
				recommit = recalcRecommit(minRecommit, recommit, float64(minRecommit.Nanoseconds()), false)
				log.Trace("Decrease miner recommit interval", "from", before, "to", recommit)
			}

			if w.resubmitHook != nil {
				w.resubmitHook(minRecommit, recommit)
			}

		case <-w.exitCh:
			return
		}
	}
}

// mainLoop is responsible for generating and submitting sealing work based on
// the received event. It can support two modes: automatically generate task and
// submit it or return task according to given parameters for various proposes.
func (w *worker) mainLoop() {
	defer w.wg.Done()
	defer w.txsSub.Unsubscribe()
	defer w.chainHeadSub.Unsubscribe()
	defer func() {
		if w.current != nil {
			w.current.discard()
		}
	}()

	for {
		select {
		case req := <-w.newWorkCh:
			w.commitWork(req.interrupt, req.timestamp)

		case req := <-w.getWorkCh:
			block, fees, err := w.generateWork(req.params)
			req.result <- &newPayloadResult{
				err:   err,
				block: block,
				fees:  fees,
			}

		case ev := <-w.txsCh:
			if w.chainConfig.Optimism != nil && !w.config.RollupComputePendingBlock {
				continue // don't update the pending-block snapshot if we are not computing the pending block
			}
			// Apply transactions to the pending state if we're not sealing
			//
			// Note all transactions received may not be continuous with transactions
			// already included in the current sealing block. These transactions will
			// be automatically eliminated.
			if !w.isRunning() && w.current != nil {
				// If block is already full, abort
				if gp := w.current.gasPool; gp != nil && gp.Gas() < params.TxGas {
					continue
				}
				txs := make(map[common.Address][]*txpool.LazyTransaction, len(ev.Txs))
				for _, tx := range ev.Txs {
					acc, _ := types.Sender(w.current.signer, tx)
					txs[acc] = append(txs[acc], &txpool.LazyTransaction{
						Hash:      tx.Hash(),
						Tx:        &txpool.Transaction{Tx: tx},
						Time:      tx.Time(),
						GasFeeCap: tx.GasFeeCap(),
						GasTipCap: tx.GasTipCap(),
					})
				}
				txset := newTransactionsByPriceAndNonce(w.current.signer, txs, w.current.header.BaseFee)
				tcount := w.current.tcount
				w.commitTransactions(w.current, txset, nil)

				// Only update the snapshot if any new transactions were added
				// to the pending block
				if tcount != w.current.tcount {
					w.updateSnapshot(w.current)
				}
			} else {
				// Special case, if the consensus engine is 0 period clique(dev mode),
				// submit sealing work here since all empty submission will be rejected
				// by clique. Of course the advance sealing(empty submission) is disabled.
				if w.chainConfig.Clique != nil && w.chainConfig.Clique.Period == 0 {
					w.commitWork(nil, time.Now().Unix())
				}
			}
			w.newTxs.Add(int32(len(ev.Txs)))

		// System stopped
		case <-w.exitCh:
			return
		case <-w.txsSub.Err():
			return
		case <-w.chainHeadSub.Err():
			return
		}
	}
}

// taskLoop is a standalone goroutine to fetch sealing task from the generator and
// push them to consensus engine.
func (w *worker) taskLoop() {
	defer w.wg.Done()
	var (
		stopCh chan struct{}
		prev   common.Hash
	)

	// interrupt aborts the in-flight sealing task.
	interrupt := func() {
		if stopCh != nil {
			close(stopCh)
			stopCh = nil
		}
	}
	for {
		select {
		case task := <-w.taskCh:
			if w.newTaskHook != nil {
				w.newTaskHook(task)
			}
			// Reject duplicate sealing work due to resubmitting.
			sealHash := w.engine.SealHash(task.block.Header())
			if sealHash == prev {
				continue
			}
			// Interrupt previous sealing operation
			interrupt()
			stopCh, prev = make(chan struct{}), sealHash

			if w.skipSealHook != nil && w.skipSealHook(task) {
				continue
			}
			w.pendingMu.Lock()
			w.pendingTasks[sealHash] = task
			w.pendingMu.Unlock()

			if err := w.engine.Seal(w.chain, task.block, w.resultCh, stopCh); err != nil {
				log.Warn("Block sealing failed", "err", err)
				w.pendingMu.Lock()
				delete(w.pendingTasks, sealHash)
				w.pendingMu.Unlock()
			}
		case <-w.exitCh:
			interrupt()
			return
		}
	}
}

// resultLoop is a standalone goroutine to handle sealing result submitting
// and flush relative data to the database.
func (w *worker) resultLoop() {
	defer w.wg.Done()
	for {
		select {
		case block := <-w.resultCh:
			// Short circuit when receiving empty result.
			if block == nil {
				continue
			}
			// Short circuit when receiving duplicate result caused by resubmitting.
			if w.chain.HasBlock(block.Hash(), block.NumberU64()) {
				continue
			}
			var (
				sealhash = w.engine.SealHash(block.Header())
				hash     = block.Hash()
			)
			w.pendingMu.RLock()
			task, exist := w.pendingTasks[sealhash]
			w.pendingMu.RUnlock()
			if !exist {
				log.Error("Block found but no relative pending task", "number", block.Number(), "sealhash", sealhash, "hash", hash)
				continue
			}
			// Different block could share same sealhash, deep copy here to prevent write-write conflict.
			var (
				receipts = make([]*types.Receipt, len(task.receipts))
				logs     []*types.Log
			)
			for i, taskReceipt := range task.receipts {
				receipt := new(types.Receipt)
				receipts[i] = receipt
				*receipt = *taskReceipt

				// add block location fields
				receipt.BlockHash = hash
				receipt.BlockNumber = block.Number()
				receipt.TransactionIndex = uint(i)

				// Update the block hash in all logs since it is now available and not when the
				// receipt/log of individual transactions were created.
				receipt.Logs = make([]*types.Log, len(taskReceipt.Logs))
				for i, taskLog := range taskReceipt.Logs {
					log := new(types.Log)
					receipt.Logs[i] = log
					*log = *taskLog
					log.BlockHash = hash
				}
				logs = append(logs, receipt.Logs...)
			}
			// Commit block and state to database.
			_, err := w.chain.WriteBlockAndSetHead(block, receipts, logs, task.state, true)
			if err != nil {
				log.Error("Failed writing block to chain", "err", err)
				continue
			}
			log.Info("Successfully sealed new block", "number", block.Number(), "sealhash", sealhash, "hash", hash,
				"elapsed", common.PrettyDuration(time.Since(task.createdAt)))

			// Broadcast the block and announce chain insertion event
			w.mux.Post(core.NewMinedBlockEvent{Block: block})

		case <-w.exitCh:
			return
		}
	}
}

// makeEnv creates a new environment for the sealing block.
func (w *worker) makeEnv(parent *types.Header, header *types.Header, coinbase common.Address) (*environment, error) {
	// Retrieve the parent state to execute on top and start a prefetcher for
	// the miner to speed block sealing up a bit.
	state, err := w.chain.StateAt(parent.Root)
	if err != nil && w.chainConfig.Optimism != nil { // Allow the miner to reorg its own chain arbitrarily deep
		if historicalBackend, ok := w.eth.(BackendWithHistoricalState); ok {
			var release tracers.StateReleaseFunc
			parentBlock := w.eth.BlockChain().GetBlockByHash(parent.Hash())
			state, release, err = historicalBackend.StateAtBlock(context.Background(), parentBlock, ^uint64(0), nil, false, false)
			state = state.Copy()
			release()
		}
	}
	if err != nil {
		return nil, err
	}
	state.StartPrefetcher("miner")

	// Note the passed coinbase may be different with header.Coinbase.
	env := &environment{
		signer:   types.MakeSigner(w.chainConfig, header.Number, header.Time),
		state:    state,
		coinbase: coinbase,
		header:   header,
	}
	// Keep track of transactions which return errors so they can be removed
	env.tcount = 0
	return env, nil
}

// updateSnapshot updates pending snapshot block, receipts and state.
func (w *worker) updateSnapshot(env *environment) {
	w.snapshotMu.Lock()
	defer w.snapshotMu.Unlock()

	w.snapshotBlock = types.NewBlock(
		env.header,
		env.txs,
		nil,
		env.receipts,
		trie.NewStackTrie(nil),
	)
	w.snapshotReceipts = copyReceipts(env.receipts)
	w.snapshotState = env.state.Copy()
}

func (w *worker) commitTransaction(env *environment, tx *txpool.Transaction) ([]*types.Log, error) {
	var (
		snap = env.state.Snapshot()
		gp   = env.gasPool.Gas()
	)
	receipt, err := core.ApplyTransaction(w.chainConfig, w.chain, &env.coinbase, env.gasPool, env.state, env.header, tx.Tx, &env.header.GasUsed, *w.chain.GetVMConfig())
	if err != nil {
		env.state.RevertToSnapshot(snap)
		env.gasPool.SetGas(gp)
		return nil, err
	}
	env.txs = append(env.txs, tx.Tx)
	env.receipts = append(env.receipts, receipt)

	return receipt.Logs, nil
}

func (w *worker) commitTransactions(env *environment, txs *transactionsByPriceAndNonce, interrupt *atomic.Int32) error {
	gasLimit := env.header.GasLimit
	if env.gasPool == nil {
		env.gasPool = new(core.GasPool).AddGas(gasLimit)
	}
	var coalescedLogs []*types.Log

	for {
		// Check interruption signal and abort building if it's fired.
		if interrupt != nil {
			if signal := interrupt.Load(); signal != commitInterruptNone {
				return signalToErr(signal)
			}
		}
		// If we don't have enough gas for any further transactions then we're done.
		if env.gasPool.Gas() < params.TxGas {
			log.Trace("Not enough gas for further transactions", "have", env.gasPool, "want", params.TxGas)
			break
		}
		// Retrieve the next transaction and abort if all done.
		ltx := txs.Peek()
		if ltx == nil {
			break
		}
		tx := ltx.Resolve()
		if tx == nil {
			log.Warn("Ignoring evicted transaction")

			txs.Pop()
			continue
		}
		// Error may be ignored here. The error has already been checked
		// during transaction acceptance is the transaction pool.
		from, _ := types.Sender(env.signer, tx.Tx)

		// Check whether the tx is replay protected. If we're not in the EIP155 hf
		// phase, start ignoring the sender until we do.
		if tx.Tx.Protected() && !w.chainConfig.IsEIP155(env.header.Number) {
			log.Trace("Ignoring reply protected transaction", "hash", tx.Tx.Hash(), "eip155", w.chainConfig.EIP155Block)

			txs.Pop()
			continue
		}
		// Start executing the transaction
		env.state.SetTxContext(tx.Tx.Hash(), env.tcount)

		logs, err := w.commitTransaction(env, tx)
		switch {
		case errors.Is(err, core.ErrNonceTooLow):
			// New head notification data race between the transaction pool and miner, shift
			log.Trace("Skipping transaction with low nonce", "sender", from, "nonce", tx.Tx.Nonce())
			txs.Shift()

		case errors.Is(err, nil):
			// Everything ok, collect the logs and shift in the next transaction from the same account
			coalescedLogs = append(coalescedLogs, logs...)
			env.tcount++
			txs.Shift()

		default:
			// Transaction is regarded as invalid, drop all consecutive transactions from
			// the same sender because of `nonce-too-high` clause.
			log.Debug("Transaction failed, account skipped", "hash", tx.Tx.Hash(), "err", err)
			txs.Pop()
		}
	}
	if !w.isRunning() && len(coalescedLogs) > 0 {
		// We don't push the pendingLogsEvent while we are sealing. The reason is that
		// when we are sealing, the worker will regenerate a sealing block every 3 seconds.
		// In order to avoid pushing the repeated pendingLog, we disable the pending log pushing.

		// make a copy, the state caches the logs and these logs get "upgraded" from pending to mined
		// logs by filling in the block hash when the block was mined by the local miner. This can
		// cause a race condition if a log was "upgraded" before the PendingLogsEvent is processed.
		cpy := make([]*types.Log, len(coalescedLogs))
		for i, l := range coalescedLogs {
			cpy[i] = new(types.Log)
			*cpy[i] = *l
		}
		w.pendingLogsFeed.Send(cpy)
	}
	return nil
}

// generateParams wraps various of settings for generating sealing task.
type generateParams struct {
	timestamp   uint64            // The timstamp for sealing task
	forceTime   bool              // Flag whether the given timestamp is immutable or not
	parentHash  common.Hash       // Parent block hash, empty means the latest chain head
	coinbase    common.Address    // The fee recipient address for including transaction
	random      common.Hash       // The randomness generated by beacon chain, empty before the merge
	withdrawals types.Withdrawals // List of withdrawals to include in block.
	noTxs       bool              // Flag whether an empty block without any transaction is expected

	txs      types.Transactions // Deposit transactions to include at the start of the block
	gasLimit *uint64            // Optional gas limit override
}

// prepareWork constructs the sealing task according to the given parameters,
// either based on the last chain head or specified parent. In this function
// the pending transactions are not filled yet, only the empty task returned.
func (w *worker) prepareWork(genParams *generateParams) (*environment, error) {
	w.mu.RLock()
	defer w.mu.RUnlock()

	// Find the parent block for sealing task
	parent := w.chain.CurrentBlock()
	if genParams.parentHash != (common.Hash{}) {
		block := w.chain.GetBlockByHash(genParams.parentHash)
		if block == nil {
			return nil, fmt.Errorf("missing parent")
		}
		parent = block.Header()
	}
	// Sanity check the timestamp correctness, recap the timestamp
	// to parent+1 if the mutation is allowed.
	timestamp := genParams.timestamp
	if parent.Time >= timestamp {
		if genParams.forceTime {
			return nil, fmt.Errorf("invalid timestamp, parent %d given %d", parent.Time, timestamp)
		}
		timestamp = parent.Time + 1
	}
	// Construct the sealing block header.
	header := &types.Header{
		ParentHash: parent.Hash(),
		Number:     new(big.Int).Add(parent.Number, common.Big1),
		GasLimit:   core.CalcGasLimit(parent.GasLimit, w.config.GasCeil),
		Time:       timestamp,
		Coinbase:   genParams.coinbase,
	}
	// Set the extra field.
	if len(w.extra) != 0 && w.chainConfig.Optimism == nil { // Optimism chains must not set any extra data.
		header.Extra = w.extra
	}
	// Set the randomness field from the beacon chain if it's available.
	if genParams.random != (common.Hash{}) {
		header.MixDigest = genParams.random
	}
	// Set baseFee and GasLimit if we are on an EIP-1559 chain
	if w.chainConfig.IsLondon(header.Number) {
		header.BaseFee = eip1559.CalcBaseFee(w.chainConfig, parent)
		if !w.chainConfig.IsLondon(parent.Number) {
			parentGasLimit := parent.GasLimit * w.chainConfig.ElasticityMultiplier()
			header.GasLimit = core.CalcGasLimit(parentGasLimit, w.config.GasCeil)
		}
	}
	if genParams.gasLimit != nil { // override gas limit if specified
		header.GasLimit = *genParams.gasLimit
	} else if w.chain.Config().Optimism != nil && w.config.GasCeil != 0 {
		// configure the gas limit of pending blocks with the miner gas limit config when using optimism
		header.GasLimit = w.config.GasCeil
	}
	// Run the consensus preparation with the default or customized consensus engine.
	if err := w.engine.Prepare(w.chain, header); err != nil {
		log.Error("Failed to prepare header for sealing", "err", err)
		return nil, err
	}
	// Could potentially happen if starting to mine in an odd state.
	// Note genParams.coinbase can be different with header.Coinbase
	// since clique algorithm can modify the coinbase field in header.
	env, err := w.makeEnv(parent, header, genParams.coinbase)
	if err != nil {
		log.Error("Failed to create sealing context", "err", err)
		return nil, err
	}
	return env, nil
}

// fillTransactions retrieves the pending transactions from the txpool and fills them
// into the given sealing block. The transaction selection and ordering strategy can
// be customized with the plugin in the future.
func (w *worker) fillTransactions(interrupt *atomic.Int32, env *environment) error {
	// Split the pending transactions into locals and remotes
	// Fill the block with all available pending transactions.
	pending := w.eth.TxPool().Pending(true)

	localTxs, remoteTxs := make(map[common.Address][]*txpool.LazyTransaction), pending
	for _, account := range w.eth.TxPool().Locals() {
		if txs := remoteTxs[account]; len(txs) > 0 {
			delete(remoteTxs, account)
			localTxs[account] = txs
		}
	}
	if len(localTxs) > 0 {
		txs := newTransactionsByPriceAndNonce(env.signer, localTxs, env.header.BaseFee)
		if err := w.commitTransactions(env, txs, interrupt); err != nil {
			return err
		}
	}
	if len(remoteTxs) > 0 {
		txs := newTransactionsByPriceAndNonce(env.signer, remoteTxs, env.header.BaseFee)
		if err := w.commitTransactions(env, txs, interrupt); err != nil {
			return err
		}
	}
	return nil
}

// generateWork generates a sealing block based on the given parameters.
func (w *worker) generateWork(genParams *generateParams) (*types.Block, *big.Int, error) {
	work, err := w.prepareWork(genParams)
	if err != nil {
		return nil, nil, err
	}
	defer work.discard()
	if work.gasPool == nil {
		work.gasPool = new(core.GasPool).AddGas(work.header.GasLimit)
	}

	for _, tx := range genParams.txs {
		from, _ := types.Sender(work.signer, tx)
		work.state.SetTxContext(tx.Hash(), work.tcount)
		_, err := w.commitTransaction(work, tx)
		if err != nil {
			return nil, nil, fmt.Errorf("failed to force-include tx: %s type: %d sender: %s nonce: %d, err: %w", tx.Hash(), tx.Type(), from, tx.Nonce(), err)
		}
		work.tcount++
	}

	// forced transactions done, fill rest of block with transactions
	if !genParams.noTxs {
		interrupt := new(atomic.Int32)
		timer := time.AfterFunc(w.newpayloadTimeout, func() {
			interrupt.Store(commitInterruptTimeout)
		})
		defer timer.Stop()

		err := w.fillTransactions(interrupt, work)
		if errors.Is(err, errBlockInterruptedByTimeout) {
			log.Warn("Block building is interrupted", "allowance", common.PrettyDuration(w.newpayloadTimeout))
		}
	}
<<<<<<< HEAD
	block, err := w.engine.FinalizeAndAssemble(w.chain, work.header, work.state, work.txs, work.unclelist(), work.receipts, genParams.withdrawals)
=======
	block, err := w.engine.FinalizeAndAssemble(w.chain, work.header, work.state, work.txs, nil, work.receipts, params.withdrawals)
>>>>>>> bed84606
	if err != nil {
		return nil, nil, err
	}
	return block, totalFees(block, work.receipts), nil
}

// commitWork generates several new sealing tasks based on the parent block
// and submit them to the sealer.
func (w *worker) commitWork(interrupt *atomic.Int32, timestamp int64) {
	// Abort committing if node is still syncing
	if w.syncing.Load() {
		return
	}
	start := time.Now()

	// Set the coinbase if the worker is running or it's required
	var coinbase common.Address
	if w.isRunning() {
		coinbase = w.etherbase()
		if coinbase == (common.Address{}) {
			log.Error("Refusing to mine without etherbase")
			return
		}
	}
	work, err := w.prepareWork(&generateParams{
		timestamp: uint64(timestamp),
		coinbase:  coinbase,
	})
	if err != nil {
		return
	}
	// Fill pending transactions from the txpool into the block.
	err = w.fillTransactions(interrupt, work)
	switch {
	case err == nil:
		// The entire block is filled, decrease resubmit interval in case
		// of current interval is larger than the user-specified one.
		w.resubmitAdjustCh <- &intervalAdjust{inc: false}

	case errors.Is(err, errBlockInterruptedByRecommit):
		// Notify resubmit loop to increase resubmitting interval if the
		// interruption is due to frequent commits.
		gaslimit := work.header.GasLimit
		ratio := float64(gaslimit-work.gasPool.Gas()) / float64(gaslimit)
		if ratio < 0.1 {
			ratio = 0.1
		}
		w.resubmitAdjustCh <- &intervalAdjust{
			ratio: ratio,
			inc:   true,
		}

	case errors.Is(err, errBlockInterruptedByNewHead):
		// If the block building is interrupted by newhead event, discard it
		// totally. Committing the interrupted block introduces unnecessary
		// delay, and possibly causes miner to mine on the previous head,
		// which could result in higher uncle rate.
		work.discard()
		return
	}
	// Submit the generated block for consensus sealing.
	w.commit(work.copy(), w.fullTaskHook, true, start)

	// Swap out the old work with the new one, terminating any leftover
	// prefetcher processes in the mean time and starting a new one.
	if w.current != nil {
		w.current.discard()
	}
	w.current = work
}

// commit runs any post-transaction state modifications, assembles the final block
// and commits new work if consensus engine is running.
// Note the assumption is held that the mutation is allowed to the passed env, do
// the deep copy first.
func (w *worker) commit(env *environment, interval func(), update bool, start time.Time) error {
	if w.isRunning() {
		if interval != nil {
			interval()
		}
		// Create a local environment copy, avoid the data race with snapshot state.
		// https://github.com/ethereum/go-ethereum/issues/24299
		env := env.copy()
		// Withdrawals are set to nil here, because this is only called in PoW.
		block, err := w.engine.FinalizeAndAssemble(w.chain, env.header, env.state, env.txs, nil, env.receipts, nil)
		if err != nil {
			return err
		}
		// If we're post merge, just ignore
		if !w.isTTDReached(block.Header()) {
			select {
			case w.taskCh <- &task{receipts: env.receipts, state: env.state, block: block, createdAt: time.Now()}:
				fees := totalFees(block, env.receipts)
				feesInEther := new(big.Float).Quo(new(big.Float).SetInt(fees), big.NewFloat(params.Ether))
				log.Info("Commit new sealing work", "number", block.Number(), "sealhash", w.engine.SealHash(block.Header()),
					"txs", env.tcount, "gas", block.GasUsed(), "fees", feesInEther,
					"elapsed", common.PrettyDuration(time.Since(start)))

			case <-w.exitCh:
				log.Info("Worker has exited")
			}
		}
	}
	if update {
		w.updateSnapshot(env)
	}
	return nil
}

// getSealingBlock generates the sealing block based on the given parameters.
// The generation result will be passed back via the given channel no matter
// the generation itself succeeds or not.
func (w *worker) getSealingBlock(parent common.Hash, timestamp uint64, coinbase common.Address, random common.Hash, withdrawals types.Withdrawals, noTxs bool, transactions types.Transactions, gasLimit *uint64) (*types.Block, *big.Int, error) {
	req := &getWorkReq{
		params: &generateParams{
			timestamp:   timestamp,
			forceTime:   true,
			parentHash:  parent,
			coinbase:    coinbase,
			random:      random,
			withdrawals: withdrawals,
			noTxs:       noTxs,
			txs:         transactions,
			gasLimit:    gasLimit,
		},
		result: make(chan *newPayloadResult, 1),
	}
	select {
	case w.getWorkCh <- req:
		result := <-req.result
		if result.err != nil {
			return nil, nil, result.err
		}
		return result.block, result.fees, nil
	case <-w.exitCh:
		return nil, nil, errors.New("miner closed")
	}
}

// isTTDReached returns the indicator if the given block has reached the total
// terminal difficulty for The Merge transition.
func (w *worker) isTTDReached(header *types.Header) bool {
	td, ttd := w.chain.GetTd(header.ParentHash, header.Number.Uint64()-1), w.chain.Config().TerminalTotalDifficulty
	return td != nil && ttd != nil && td.Cmp(ttd) >= 0
}

// copyReceipts makes a deep copy of the given receipts.
func copyReceipts(receipts []*types.Receipt) []*types.Receipt {
	result := make([]*types.Receipt, len(receipts))
	for i, l := range receipts {
		cpy := *l
		result[i] = &cpy
	}
	return result
}

// totalFees computes total consumed miner fees in Wei. Block transactions and receipts have to have the same order.
func totalFees(block *types.Block, receipts []*types.Receipt) *big.Int {
	feesWei := new(big.Int)
	for i, tx := range block.Transactions() {
		minerFee, _ := tx.EffectiveGasTip(block.BaseFee())
		feesWei.Add(feesWei, new(big.Int).Mul(new(big.Int).SetUint64(receipts[i].GasUsed), minerFee))
	}
	return feesWei
}

// signalToErr converts the interruption signal to a concrete error type for return.
// The given signal must be a valid interruption signal.
func signalToErr(signal int32) error {
	switch signal {
	case commitInterruptNewHead:
		return errBlockInterruptedByNewHead
	case commitInterruptResubmit:
		return errBlockInterruptedByRecommit
	case commitInterruptTimeout:
		return errBlockInterruptedByTimeout
	default:
		panic(fmt.Errorf("undefined signal %d", signal))
	}
}<|MERGE_RESOLUTION|>--- conflicted
+++ resolved
@@ -331,13 +331,9 @@
 // pending returns the pending state and corresponding block. The returned
 // values can be nil in case the pending block is not initialized.
 func (w *worker) pending() (*types.Block, *state.StateDB) {
-<<<<<<< HEAD
 	if w.chainConfig.Optimism != nil && !w.config.RollupComputePendingBlock {
 		return nil, nil // when not computing the pending block, there is never a pending state
 	}
-	// return a snapshot to avoid contention on currentMu mutex
-=======
->>>>>>> bed84606
 	w.snapshotMu.RLock()
 	defer w.snapshotMu.RUnlock()
 	if w.snapshotState == nil {
@@ -349,16 +345,12 @@
 // pendingBlock returns pending block. The returned block can be nil in case the
 // pending block is not initialized.
 func (w *worker) pendingBlock() *types.Block {
-<<<<<<< HEAD
 	if w.chainConfig.Optimism != nil && !w.config.RollupComputePendingBlock {
 		// For compatibility when not computing a pending block, we serve the latest block as "pending"
 		headHeader := w.eth.BlockChain().CurrentHeader()
 		headBlock := w.eth.BlockChain().GetBlock(headHeader.Hash(), headHeader.Number.Uint64())
 		return headBlock
 	}
-	// return a snapshot to avoid contention on currentMu mutex
-=======
->>>>>>> bed84606
 	w.snapshotMu.RLock()
 	defer w.snapshotMu.RUnlock()
 	return w.snapshotBlock
@@ -367,13 +359,9 @@
 // pendingBlockAndReceipts returns pending block and corresponding receipts.
 // The returned values can be nil in case the pending block is not initialized.
 func (w *worker) pendingBlockAndReceipts() (*types.Block, types.Receipts) {
-<<<<<<< HEAD
 	if w.chainConfig.Optimism != nil && !w.config.RollupComputePendingBlock {
 		return nil, nil // when not computing the pending block, there are no pending receipts, and thus no pending logs
 	}
-	// return a snapshot to avoid contention on currentMu mutex
-=======
->>>>>>> bed84606
 	w.snapshotMu.RLock()
 	defer w.snapshotMu.RUnlock()
 	return w.snapshotBlock, w.snapshotReceipts
@@ -1015,7 +1003,7 @@
 	for _, tx := range genParams.txs {
 		from, _ := types.Sender(work.signer, tx)
 		work.state.SetTxContext(tx.Hash(), work.tcount)
-		_, err := w.commitTransaction(work, tx)
+		_, err := w.commitTransaction(work, &txpool.Transaction{Tx: tx})
 		if err != nil {
 			return nil, nil, fmt.Errorf("failed to force-include tx: %s type: %d sender: %s nonce: %d, err: %w", tx.Hash(), tx.Type(), from, tx.Nonce(), err)
 		}
@@ -1035,11 +1023,7 @@
 			log.Warn("Block building is interrupted", "allowance", common.PrettyDuration(w.newpayloadTimeout))
 		}
 	}
-<<<<<<< HEAD
-	block, err := w.engine.FinalizeAndAssemble(w.chain, work.header, work.state, work.txs, work.unclelist(), work.receipts, genParams.withdrawals)
-=======
-	block, err := w.engine.FinalizeAndAssemble(w.chain, work.header, work.state, work.txs, nil, work.receipts, params.withdrawals)
->>>>>>> bed84606
+	block, err := w.engine.FinalizeAndAssemble(w.chain, work.header, work.state, work.txs, nil, work.receipts, genParams.withdrawals)
 	if err != nil {
 		return nil, nil, err
 	}
