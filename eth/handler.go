// Copyright 2015 The go-ethereum Authors
// This file is part of the go-ethereum library.
//
// The go-ethereum library is free software: you can redistribute it and/or modify
// it under the terms of the GNU Lesser General Public License as published by
// the Free Software Foundation, either version 3 of the License, or
// (at your option) any later version.
//
// The go-ethereum library is distributed in the hope that it will be useful,
// but WITHOUT ANY WARRANTY; without even the implied warranty of
// MERCHANTABILITY or FITNESS FOR A PARTICULAR PURPOSE. See the
// GNU Lesser General Public License for more details.
//
// You should have received a copy of the GNU Lesser General Public License
// along with the go-ethereum library. If not, see <http://www.gnu.org/licenses/>.

package eth

import (
	"errors"
	"math"
	"math/big"
	"sync"
	"sync/atomic"
	"time"

	"github.com/ethereum/go-ethereum/common"
	"github.com/ethereum/go-ethereum/core"
	"github.com/ethereum/go-ethereum/core/forkid"
	"github.com/ethereum/go-ethereum/core/rawdb"
	"github.com/ethereum/go-ethereum/core/txpool"
	"github.com/ethereum/go-ethereum/core/types"
	"github.com/ethereum/go-ethereum/crypto"
	"github.com/ethereum/go-ethereum/eth/downloader"
	"github.com/ethereum/go-ethereum/eth/fetcher"
	"github.com/ethereum/go-ethereum/eth/protocols/eth"
	"github.com/ethereum/go-ethereum/eth/protocols/snap"
	"github.com/ethereum/go-ethereum/ethdb"
	"github.com/ethereum/go-ethereum/event"
	"github.com/ethereum/go-ethereum/log"
	"github.com/ethereum/go-ethereum/metrics"
	"github.com/ethereum/go-ethereum/p2p"
	"github.com/ethereum/go-ethereum/p2p/enode"
	"github.com/ethereum/go-ethereum/triedb/pathdb"
	"golang.org/x/crypto/sha3"
)

const (
	// txChanSize is the size of channel listening to NewTxsEvent.
	// The number is referenced from the size of tx pool.
	txChanSize = 4096

	// txMaxBroadcastSize is the max size of a transaction that will be broadcasted.
	// All transactions with a higher size will be announced and need to be fetched
	// by the peer.
	txMaxBroadcastSize = 4096
)

var syncChallengeTimeout = 15 * time.Second // Time allowance for a node to reply to the sync progress challenge

// txPool defines the methods needed from a transaction pool implementation to
// support all the operations needed by the Ethereum chain protocols.
type txPool interface {
	// Has returns an indicator whether txpool has a transaction
	// cached with the given hash.
	Has(hash common.Hash) bool

	// Get retrieves the transaction from local txpool with given
	// tx hash.
	Get(hash common.Hash) *types.Transaction

	// Add should add the given transactions to the pool.
	Add(txs []*types.Transaction, local bool, sync bool) []error

	// Pending should return pending transactions.
	// The slice should be modifiable by the caller.
	Pending(filter txpool.PendingFilter) map[common.Address][]*txpool.LazyTransaction

	// SubscribeTransactions subscribes to new transaction events. The subscriber
	// can decide whether to receive notifications only for newly seen transactions
	// or also for reorged out ones.
	SubscribeTransactions(ch chan<- core.NewTxsEvent, reorgs bool) event.Subscription
}

// handlerConfig is the collection of initialization parameters to create a full
// node network handler.
type handlerConfig struct {
	NodeID         enode.ID               // P2P node ID used for tx propagation topology
	Database       ethdb.Database         // Database for direct sync insertions
	Chain          *core.BlockChain       // Blockchain to serve data from
	TxPool         txPool                 // Transaction pool to propagate from
	Network        uint64                 // Network identifier to advertise
	Sync           downloader.SyncMode    // Whether to snap or full sync
	BloomCache     uint64                 // Megabytes to alloc for snap sync bloom
	EventMux       *event.TypeMux         // Legacy event mux, deprecate for `feed`
	RequiredBlocks map[uint64]common.Hash // Hard coded map of required block hashes for sync challenges
	NoTxGossip     bool                   // Disable P2P transaction gossip
}

type handler struct {
	nodeID     enode.ID
	networkID  uint64
	forkFilter forkid.Filter // Fork ID filter, constant across the lifetime of the node

	snapSync atomic.Bool // Flag whether snap sync is enabled (gets disabled if we already have blocks)
	synced   atomic.Bool // Flag whether we're considered synchronised (enables transaction processing)

	database ethdb.Database
	txpool   txPool
	chain    *core.BlockChain
	maxPeers int

<<<<<<< HEAD
	noTxGossip bool

	downloader   *downloader.Downloader
	blockFetcher *fetcher.BlockFetcher
	txFetcher    *fetcher.TxFetcher
	peers        *peerSet
	merger       *consensus.Merger
=======
	downloader *downloader.Downloader
	txFetcher  *fetcher.TxFetcher
	peers      *peerSet
>>>>>>> 87246f3c

	eventMux *event.TypeMux
	txsCh    chan core.NewTxsEvent
	txsSub   event.Subscription

	requiredBlocks map[uint64]common.Hash

	// channels for fetcher, syncer, txsyncLoop
	quitSync chan struct{}

	wg sync.WaitGroup

	handlerStartCh chan struct{}
	handlerDoneCh  chan struct{}
}

// newHandler returns a handler for all Ethereum chain management protocol.
func newHandler(config *handlerConfig) (*handler, error) {
	// Create the protocol manager with the base fields
	if config.EventMux == nil {
		config.EventMux = new(event.TypeMux) // Nicety initialization for tests
	}
	h := &handler{
		nodeID:         config.NodeID,
		networkID:      config.Network,
		forkFilter:     forkid.NewFilter(config.Chain),
		eventMux:       config.EventMux,
		database:       config.Database,
		txpool:         config.TxPool,
		noTxGossip:     config.NoTxGossip,
		chain:          config.Chain,
		peers:          newPeerSet(),
		requiredBlocks: config.RequiredBlocks,
		quitSync:       make(chan struct{}),
		handlerDoneCh:  make(chan struct{}),
		handlerStartCh: make(chan struct{}),
	}
	if config.Sync == downloader.FullSync {
		// The database seems empty as the current block is the genesis. Yet the snap
		// block is ahead, so snap sync was enabled for this node at a certain point.
		// The scenarios where this can happen is
		// * if the user manually (or via a bad block) rolled back a snap sync node
		//   below the sync point.
		// * the last snap sync is not finished while user specifies a full sync this
		//   time. But we don't have any recent state for full sync.
		// In these cases however it's safe to reenable snap sync.
		fullBlock, snapBlock := h.chain.CurrentBlock(), h.chain.CurrentSnapBlock()
		if fullBlock.Number.Uint64() == 0 && snapBlock.Number.Uint64() > 0 {
			h.snapSync.Store(true)
			log.Warn("Switch sync mode from full sync to snap sync", "reason", "snap sync incomplete")
		} else if !h.chain.HasState(fullBlock.Root) {
			h.snapSync.Store(true)
			log.Warn("Switch sync mode from full sync to snap sync", "reason", "head state missing")
		}
	} else {
		head := h.chain.CurrentBlock()
		if head.Number.Uint64() > 0 && h.chain.HasState(head.Root) && (!config.Chain.Config().IsOptimism() || head.Number.Cmp(config.Chain.Config().BedrockBlock) != 0) {
			// Print warning log if database is not empty to run snap sync.
			// For OP chains, snap sync from bedrock block is allowed.
			log.Warn("Switch sync mode from snap sync to full sync")
		} else {
			// If snap sync was requested and our database is empty, grant it
			h.snapSync.Store(true)
			log.Info("Enabled snap sync", "head", head.Number, "hash", head.Hash())
		}
	}
	// If snap sync is requested but snapshots are disabled, fail loudly
	if h.snapSync.Load() && config.Chain.Snapshots() == nil {
		return nil, errors.New("snap sync not supported with snapshots disabled")
	}
	// if the chainID is set, pass it to the downloader for use in sync
	// this might not be set in tests
	var chainID uint64
	if cid := h.chain.Config().ChainID; cid != nil {
		chainID = cid.Uint64()
	}
	// Construct the downloader (long sync)
<<<<<<< HEAD
	h.downloader = downloader.New(config.Database, h.eventMux, h.chain, nil, h.removePeer, h.enableSyncedFeatures, chainID)
	if ttd := h.chain.Config().TerminalTotalDifficulty; ttd != nil {
		if h.chain.Config().TerminalTotalDifficultyPassed {
			log.Info("Chain post-merge, sync via beacon client")
		} else {
			head := h.chain.CurrentBlock()
			if td := h.chain.GetTd(head.Hash(), head.Number.Uint64()); td.Cmp(ttd) >= 0 {
				log.Info("Chain post-TTD, sync via beacon client")
			} else {
				log.Warn("Chain pre-merge, sync via PoW (ensure beacon client is ready)")
			}
		}
	} else if h.chain.Config().TerminalTotalDifficultyPassed {
		log.Error("Chain configured post-merge, but without TTD. Are you debugging sync?")
	}
	// Construct the fetcher (short sync)
	validator := func(header *types.Header) error {
		// All the block fetcher activities should be disabled
		// after the transition. Print the warning log.
		if h.merger.PoSFinalized() {
			log.Warn("Unexpected validation activity", "hash", header.Hash(), "number", header.Number)
			return errors.New("unexpected behavior after transition")
		}
		// Reject all the PoS style headers in the first place. No matter
		// the chain has finished the transition or not, the PoS headers
		// should only come from the trusted consensus layer instead of
		// p2p network.
		if beacon, ok := h.chain.Engine().(*beacon.Beacon); ok {
			if beacon.IsPoSHeader(header) {
				return errors.New("unexpected post-merge header")
			}
		}
		return h.chain.Engine().VerifyHeader(h.chain, header)
	}
	heighter := func() uint64 {
		return h.chain.CurrentBlock().Number.Uint64()
	}
	inserter := func(blocks types.Blocks) (int, error) {
		// All the block fetcher activities should be disabled
		// after the transition. Print the warning log.
		if h.merger.PoSFinalized() {
			var ctx []interface{}
			ctx = append(ctx, "blocks", len(blocks))
			if len(blocks) > 0 {
				ctx = append(ctx, "firsthash", blocks[0].Hash())
				ctx = append(ctx, "firstnumber", blocks[0].Number())
				ctx = append(ctx, "lasthash", blocks[len(blocks)-1].Hash())
				ctx = append(ctx, "lastnumber", blocks[len(blocks)-1].Number())
			}
			log.Warn("Unexpected insertion activity", ctx...)
			return 0, errors.New("unexpected behavior after transition")
		}
		// If snap sync is running, deny importing weird blocks. This is a problematic
		// clause when starting up a new network, because snap-syncing miners might not
		// accept each others' blocks until a restart. Unfortunately we haven't figured
		// out a way yet where nodes can decide unilaterally whether the network is new
		// or not. This should be fixed if we figure out a solution.
		if !h.synced.Load() {
			log.Warn("Syncing, discarded propagated block", "number", blocks[0].Number(), "hash", blocks[0].Hash())
			return 0, nil
		}
		if h.merger.TDDReached() {
			// The blocks from the p2p network is regarded as untrusted
			// after the transition. In theory block gossip should be disabled
			// entirely whenever the transition is started. But in order to
			// handle the transition boundary reorg in the consensus-layer,
			// the legacy blocks are still accepted, but only for the terminal
			// pow blocks. Spec: https://github.com/ethereum/EIPs/blob/master/EIPS/eip-3675.md#halt-the-importing-of-pow-blocks
			for i, block := range blocks {
				ptd := h.chain.GetTd(block.ParentHash(), block.NumberU64()-1)
				if ptd == nil {
					return 0, nil
				}
				td := new(big.Int).Add(ptd, block.Difficulty())
				if !h.chain.Config().IsTerminalPoWBlock(ptd, td) {
					log.Info("Filtered out non-terminal pow block", "number", block.NumberU64(), "hash", block.Hash())
					return 0, nil
				}
				if err := h.chain.InsertBlockWithoutSetHead(block); err != nil {
					return i, err
				}
			}
			return 0, nil
		}
		return h.chain.InsertChain(blocks)
	}
	h.blockFetcher = fetcher.NewBlockFetcher(false, nil, h.chain.GetBlockByHash, validator, h.BroadcastBlock, heighter, nil, inserter, h.removePeer)
=======
	h.downloader = downloader.New(config.Database, h.eventMux, h.chain, nil, h.removePeer, h.enableSyncedFeatures)
>>>>>>> 87246f3c

	fetchTx := func(peer string, hashes []common.Hash) error {
		p := h.peers.peer(peer)
		if p == nil {
			return errors.New("unknown peer")
		}
		return p.RequestTxs(hashes)
	}
	addTxs := func(txs []*types.Transaction) []error {
		return h.txpool.Add(txs, false, false)
	}
	h.txFetcher = fetcher.NewTxFetcher(h.txpool.Has, addTxs, fetchTx, h.removePeer)
	return h, nil
}

// protoTracker tracks the number of active protocol handlers.
func (h *handler) protoTracker() {
	defer h.wg.Done()
	var active int
	for {
		select {
		case <-h.handlerStartCh:
			active++
		case <-h.handlerDoneCh:
			active--
		case <-h.quitSync:
			// Wait for all active handlers to finish.
			for ; active > 0; active-- {
				<-h.handlerDoneCh
			}
			return
		}
	}
}

// incHandlers signals to increment the number of active handlers if not
// quitting.
func (h *handler) incHandlers() bool {
	select {
	case h.handlerStartCh <- struct{}{}:
		return true
	case <-h.quitSync:
		return false
	}
}

// decHandlers signals to decrement the number of active handlers.
func (h *handler) decHandlers() {
	h.handlerDoneCh <- struct{}{}
}

// runEthPeer registers an eth peer into the joint eth/snap peerset, adds it to
// various subsystems and starts handling messages.
func (h *handler) runEthPeer(peer *eth.Peer, handler eth.Handler) error {
	if !h.incHandlers() {
		return p2p.DiscQuitting
	}
	defer h.decHandlers()

	// If the peer has a `snap` extension, wait for it to connect so we can have
	// a uniform initialization/teardown mechanism
	snap, err := h.peers.waitSnapExtension(peer)
	if err != nil {
		peer.Log().Error("Snapshot extension barrier failed", "err", err)
		return err
	}

	// Execute the Ethereum handshake
	var (
		genesis = h.chain.Genesis()
		head    = h.chain.CurrentHeader()
		hash    = head.Hash()
		number  = head.Number.Uint64()
		td      = h.chain.GetTd(hash, number)
	)
	forkID := forkid.NewID(h.chain.Config(), genesis, number, head.Time)
	if err := peer.Handshake(h.networkID, td, hash, genesis.Hash(), forkID, h.forkFilter); err != nil {
		peer.Log().Debug("Ethereum handshake failed", "err", err)
		return err
	}
	reject := false // reserved peer slots
	if h.snapSync.Load() {
		if snap == nil {
			// If we are running snap-sync, we want to reserve roughly half the peer
			// slots for peers supporting the snap protocol.
			// The logic here is; we only allow up to 5 more non-snap peers than snap-peers.
			if all, snp := h.peers.len(), h.peers.snapLen(); all-snp > snp+5 {
				reject = true
			}
		}
	}
	// Ignore maxPeers if this is a trusted peer
	if !peer.Peer.Info().Network.Trusted {
		if reject || h.peers.len() >= h.maxPeers {
			return p2p.DiscTooManyPeers
		}
	}
	peer.Log().Debug("Ethereum peer connected", "name", peer.Name())

	// Register the peer locally
	if err := h.peers.registerPeer(peer, snap); err != nil {
		peer.Log().Error("Ethereum peer registration failed", "err", err)
		return err
	}
	defer h.unregisterPeer(peer.ID())

	p := h.peers.peer(peer.ID())
	if p == nil {
		return errors.New("peer dropped during handling")
	}
	// Register the peer in the downloader. If the downloader considers it banned, we disconnect
	if err := h.downloader.RegisterPeer(peer.ID(), peer.Version(), peer); err != nil {
		peer.Log().Error("Failed to register peer in eth syncer", "err", err)
		return err
	}
	if snap != nil {
		if err := h.downloader.SnapSyncer.Register(snap); err != nil {
			peer.Log().Error("Failed to register peer in snap syncer", "err", err)
			return err
		}
	}
	// Propagate existing transactions. new transactions appearing
	// after this will be sent via broadcasts.
	h.syncTransactions(peer)

	// Create a notification channel for pending requests if the peer goes down
	dead := make(chan struct{})
	defer close(dead)

	// If we have any explicit peer required block hashes, request them
	for number, hash := range h.requiredBlocks {
		resCh := make(chan *eth.Response)

		req, err := peer.RequestHeadersByNumber(number, 1, 0, false, resCh)
		if err != nil {
			return err
		}
		go func(number uint64, hash common.Hash, req *eth.Request) {
			// Ensure the request gets cancelled in case of error/drop
			defer req.Close()

			timeout := time.NewTimer(syncChallengeTimeout)
			defer timeout.Stop()

			select {
			case res := <-resCh:
				headers := ([]*types.Header)(*res.Res.(*eth.BlockHeadersRequest))
				if len(headers) == 0 {
					// Required blocks are allowed to be missing if the remote
					// node is not yet synced
					res.Done <- nil
					return
				}
				// Validate the header and either drop the peer or continue
				if len(headers) > 1 {
					res.Done <- errors.New("too many headers in required block response")
					return
				}
				if headers[0].Number.Uint64() != number || headers[0].Hash() != hash {
					peer.Log().Info("Required block mismatch, dropping peer", "number", number, "hash", headers[0].Hash(), "want", hash)
					res.Done <- errors.New("required block mismatch")
					return
				}
				peer.Log().Debug("Peer required block verified", "number", number, "hash", hash)
				res.Done <- nil
			case <-timeout.C:
				peer.Log().Warn("Required block challenge timed out, dropping", "addr", peer.RemoteAddr(), "type", peer.Name())
				h.removePeer(peer.ID())
			}
		}(number, hash, req)
	}
	// Handle incoming messages until the connection is torn down
	return handler(peer)
}

// runSnapExtension registers a `snap` peer into the joint eth/snap peerset and
// starts handling inbound messages. As `snap` is only a satellite protocol to
// `eth`, all subsystem registrations and lifecycle management will be done by
// the main `eth` handler to prevent strange races.
func (h *handler) runSnapExtension(peer *snap.Peer, handler snap.Handler) error {
	if !h.incHandlers() {
		return p2p.DiscQuitting
	}
	defer h.decHandlers()

	if err := h.peers.registerSnapExtension(peer); err != nil {
		if metrics.Enabled {
			if peer.Inbound() {
				snap.IngressRegistrationErrorMeter.Mark(1)
			} else {
				snap.EgressRegistrationErrorMeter.Mark(1)
			}
		}
		peer.Log().Debug("Snapshot extension registration failed", "err", err)
		return err
	}
	return handler(peer)
}

// removePeer requests disconnection of a peer.
func (h *handler) removePeer(id string) {
	peer := h.peers.peer(id)
	if peer != nil {
		peer.Peer.Disconnect(p2p.DiscUselessPeer)
	}
}

// unregisterPeer removes a peer from the downloader, fetchers and main peer set.
func (h *handler) unregisterPeer(id string) {
	// Create a custom logger to avoid printing the entire id
	var logger log.Logger
	if len(id) < 16 {
		// Tests use short IDs, don't choke on them
		logger = log.New("peer", id)
	} else {
		logger = log.New("peer", id[:8])
	}
	// Abort if the peer does not exist
	peer := h.peers.peer(id)
	if peer == nil {
		logger.Error("Ethereum peer removal failed", "err", errPeerNotRegistered)
		return
	}
	// Remove the `eth` peer if it exists
	logger.Debug("Removing Ethereum peer", "snap", peer.snapExt != nil)

	// Remove the `snap` extension if it exists
	if peer.snapExt != nil {
		h.downloader.SnapSyncer.Unregister(id)
	}
	h.downloader.UnregisterPeer(id)
	h.txFetcher.Drop(id)

	if err := h.peers.unregisterPeer(id); err != nil {
		logger.Error("Ethereum peer removal failed", "err", err)
	}
}

func (h *handler) Start(maxPeers int) {
	h.maxPeers = maxPeers

	// broadcast and announce transactions (only new ones, not resurrected ones)
	h.wg.Add(1)
	h.txsCh = make(chan core.NewTxsEvent, txChanSize)
	h.txsSub = h.txpool.SubscribeTransactions(h.txsCh, false)
	go h.txBroadcastLoop()

	// start sync handlers
	h.txFetcher.Start()

	// start peer handler tracker
	h.wg.Add(1)
	go h.protoTracker()
}

func (h *handler) Stop() {
	h.txsSub.Unsubscribe() // quits txBroadcastLoop
	h.txFetcher.Stop()
	h.downloader.Terminate()

	// Quit chainSync and txsync64.
	// After this is done, no new peers will be accepted.
	close(h.quitSync)

	// Disconnect existing sessions.
	// This also closes the gate for any new registrations on the peer set.
	// sessions which are already established but not added to h.peers yet
	// will exit when they try to register.
	h.peers.close()
	h.wg.Wait()

	log.Info("Ethereum protocol stopped")
}

// BroadcastTransactions will propagate a batch of transactions
// - To a square root of all peers for non-blob transactions
// - And, separately, as announcements to all peers which are not known to
// already have the given transaction.
func (h *handler) BroadcastTransactions(txs types.Transactions) {
	var (
		blobTxs  int // Number of blob transactions to announce only
		largeTxs int // Number of large transactions to announce only

		directCount int // Number of transactions sent directly to peers (duplicates included)
		annCount    int // Number of transactions announced across all peers (duplicates included)

		txset = make(map[*ethPeer][]common.Hash) // Set peer->hash to transfer directly
		annos = make(map[*ethPeer][]common.Hash) // Set peer->hash to announce
	)
	// Broadcast transactions to a batch of peers not knowing about it
	direct := big.NewInt(int64(math.Sqrt(float64(h.peers.len())))) // Approximate number of peers to broadcast to
	if direct.BitLen() == 0 {
		direct = big.NewInt(1)
	}
	total := new(big.Int).Exp(direct, big.NewInt(2), nil) // Stabilise total peer count a bit based on sqrt peers

	var (
		signer = types.LatestSignerForChainID(h.chain.Config().ChainID) // Don't care about chain status, we just need *a* sender
		hasher = sha3.NewLegacyKeccak256().(crypto.KeccakState)
		hash   = make([]byte, 32)
	)
	for _, tx := range txs {
		var maybeDirect bool
		switch {
		case tx.Type() == types.BlobTxType:
			blobTxs++
		case tx.Size() > txMaxBroadcastSize:
			largeTxs++
		default:
			maybeDirect = true
		}
		// Send the transaction (if it's small enough) directly to a subset of
		// the peers that have not received it yet, ensuring that the flow of
		// transactions is grouped by account to (try and) avoid nonce gaps.
		//
		// To do this, we hash the local enode IW with together with a peer's
		// enode ID together with the transaction sender and broadcast if
		// `sha(self, peer, sender) mod peers < sqrt(peers)`.
		for _, peer := range h.peers.peersWithoutTransaction(tx.Hash()) {
			var broadcast bool
			if maybeDirect {
				hasher.Reset()
				hasher.Write(h.nodeID.Bytes())
				hasher.Write(peer.Node().ID().Bytes())

				from, _ := types.Sender(signer, tx) // Ignore error, we only use the addr as a propagation target splitter
				hasher.Write(from.Bytes())

				hasher.Read(hash)
				if new(big.Int).Mod(new(big.Int).SetBytes(hash), total).Cmp(direct) < 0 {
					broadcast = true
				}
			}
			if broadcast {
				txset[peer] = append(txset[peer], tx.Hash())
			} else {
				annos[peer] = append(annos[peer], tx.Hash())
			}
		}
	}
	for peer, hashes := range txset {
		directCount += len(hashes)
		peer.AsyncSendTransactions(hashes)
	}
	for peer, hashes := range annos {
		annCount += len(hashes)
		peer.AsyncSendPooledTransactionHashes(hashes)
	}
	log.Debug("Distributed transactions", "plaintxs", len(txs)-blobTxs-largeTxs, "blobtxs", blobTxs, "largetxs", largeTxs,
		"bcastpeers", len(txset), "bcastcount", directCount, "annpeers", len(annos), "anncount", annCount)
}

// txBroadcastLoop announces new transactions to connected peers.
func (h *handler) txBroadcastLoop() {
	defer h.wg.Done()
	for {
		select {
		case event := <-h.txsCh:
			h.BroadcastTransactions(event.Txs)
		case <-h.txsSub.Err():
			return
		}
	}
}

// enableSyncedFeatures enables the post-sync functionalities when the initial
// sync is finished.
func (h *handler) enableSyncedFeatures() {
	// Mark the local node as synced.
	h.synced.Store(true)

	// If we were running snap sync and it finished, disable doing another
	// round on next sync cycle
	if h.snapSync.Load() {
		log.Info("Snap sync complete, auto disabling")
		h.snapSync.Store(false)
	}
	if h.chain.TrieDB().Scheme() == rawdb.PathScheme {
		h.chain.TrieDB().SetBufferSize(pathdb.DefaultBufferSize)
	}
}<|MERGE_RESOLUTION|>--- conflicted
+++ resolved
@@ -110,19 +110,11 @@
 	chain    *core.BlockChain
 	maxPeers int
 
-<<<<<<< HEAD
 	noTxGossip bool
 
-	downloader   *downloader.Downloader
-	blockFetcher *fetcher.BlockFetcher
-	txFetcher    *fetcher.TxFetcher
-	peers        *peerSet
-	merger       *consensus.Merger
-=======
 	downloader *downloader.Downloader
 	txFetcher  *fetcher.TxFetcher
 	peers      *peerSet
->>>>>>> 87246f3c
 
 	eventMux *event.TypeMux
 	txsCh    chan core.NewTxsEvent
@@ -200,97 +192,7 @@
 		chainID = cid.Uint64()
 	}
 	// Construct the downloader (long sync)
-<<<<<<< HEAD
 	h.downloader = downloader.New(config.Database, h.eventMux, h.chain, nil, h.removePeer, h.enableSyncedFeatures, chainID)
-	if ttd := h.chain.Config().TerminalTotalDifficulty; ttd != nil {
-		if h.chain.Config().TerminalTotalDifficultyPassed {
-			log.Info("Chain post-merge, sync via beacon client")
-		} else {
-			head := h.chain.CurrentBlock()
-			if td := h.chain.GetTd(head.Hash(), head.Number.Uint64()); td.Cmp(ttd) >= 0 {
-				log.Info("Chain post-TTD, sync via beacon client")
-			} else {
-				log.Warn("Chain pre-merge, sync via PoW (ensure beacon client is ready)")
-			}
-		}
-	} else if h.chain.Config().TerminalTotalDifficultyPassed {
-		log.Error("Chain configured post-merge, but without TTD. Are you debugging sync?")
-	}
-	// Construct the fetcher (short sync)
-	validator := func(header *types.Header) error {
-		// All the block fetcher activities should be disabled
-		// after the transition. Print the warning log.
-		if h.merger.PoSFinalized() {
-			log.Warn("Unexpected validation activity", "hash", header.Hash(), "number", header.Number)
-			return errors.New("unexpected behavior after transition")
-		}
-		// Reject all the PoS style headers in the first place. No matter
-		// the chain has finished the transition or not, the PoS headers
-		// should only come from the trusted consensus layer instead of
-		// p2p network.
-		if beacon, ok := h.chain.Engine().(*beacon.Beacon); ok {
-			if beacon.IsPoSHeader(header) {
-				return errors.New("unexpected post-merge header")
-			}
-		}
-		return h.chain.Engine().VerifyHeader(h.chain, header)
-	}
-	heighter := func() uint64 {
-		return h.chain.CurrentBlock().Number.Uint64()
-	}
-	inserter := func(blocks types.Blocks) (int, error) {
-		// All the block fetcher activities should be disabled
-		// after the transition. Print the warning log.
-		if h.merger.PoSFinalized() {
-			var ctx []interface{}
-			ctx = append(ctx, "blocks", len(blocks))
-			if len(blocks) > 0 {
-				ctx = append(ctx, "firsthash", blocks[0].Hash())
-				ctx = append(ctx, "firstnumber", blocks[0].Number())
-				ctx = append(ctx, "lasthash", blocks[len(blocks)-1].Hash())
-				ctx = append(ctx, "lastnumber", blocks[len(blocks)-1].Number())
-			}
-			log.Warn("Unexpected insertion activity", ctx...)
-			return 0, errors.New("unexpected behavior after transition")
-		}
-		// If snap sync is running, deny importing weird blocks. This is a problematic
-		// clause when starting up a new network, because snap-syncing miners might not
-		// accept each others' blocks until a restart. Unfortunately we haven't figured
-		// out a way yet where nodes can decide unilaterally whether the network is new
-		// or not. This should be fixed if we figure out a solution.
-		if !h.synced.Load() {
-			log.Warn("Syncing, discarded propagated block", "number", blocks[0].Number(), "hash", blocks[0].Hash())
-			return 0, nil
-		}
-		if h.merger.TDDReached() {
-			// The blocks from the p2p network is regarded as untrusted
-			// after the transition. In theory block gossip should be disabled
-			// entirely whenever the transition is started. But in order to
-			// handle the transition boundary reorg in the consensus-layer,
-			// the legacy blocks are still accepted, but only for the terminal
-			// pow blocks. Spec: https://github.com/ethereum/EIPs/blob/master/EIPS/eip-3675.md#halt-the-importing-of-pow-blocks
-			for i, block := range blocks {
-				ptd := h.chain.GetTd(block.ParentHash(), block.NumberU64()-1)
-				if ptd == nil {
-					return 0, nil
-				}
-				td := new(big.Int).Add(ptd, block.Difficulty())
-				if !h.chain.Config().IsTerminalPoWBlock(ptd, td) {
-					log.Info("Filtered out non-terminal pow block", "number", block.NumberU64(), "hash", block.Hash())
-					return 0, nil
-				}
-				if err := h.chain.InsertBlockWithoutSetHead(block); err != nil {
-					return i, err
-				}
-			}
-			return 0, nil
-		}
-		return h.chain.InsertChain(blocks)
-	}
-	h.blockFetcher = fetcher.NewBlockFetcher(false, nil, h.chain.GetBlockByHash, validator, h.BroadcastBlock, heighter, nil, inserter, h.removePeer)
-=======
-	h.downloader = downloader.New(config.Database, h.eventMux, h.chain, nil, h.removePeer, h.enableSyncedFeatures)
->>>>>>> 87246f3c
 
 	fetchTx := func(peer string, hashes []common.Hash) error {
 		p := h.peers.peer(peer)
